  DataPilot offers a no-code platform that automates the end-to-end machine learning process from data ingestion to insight generation. Its unique capability is in its automation of data cleaning, model training, evaluation, and hyperparameter tuning powered by ai agents  allowing individuals without ML expertise to access advanced analytics. By doing so, it accelerates decision-making and innovation across different domains. 
  UI implementation is done using Next JS and for the styling puroposes we used Tailwind CSS
  
  **What does DataPilot actually do?**
- **Upload your data** - Just drag and drop your dataset (CSV or Excel). We’ll handle the rest.
    
- **Clean your data** -  Get one of the best eda compare , plot graphs ask question make insights. 
    
- **Train multiple models** - X AI : no black box it will autometically explain everything in huaman understandable langauge.
    DataPilot tries out different ML models and picks the best one for your data.
    
- **Tune things up** - We optimize your model behind the scenes, so you don’t need to worry about the technical stuff.
    
- **Show you the results** - Visuals, accuracy scores, and performance breakdowns all easy to understand.
    
- **Generate a smart report** - Get a downloadable summary of what we found and what it means for you which is understandable for normal people.

**Target Audience**
- Data Analysts - to reduce the work force and deliver ML insights without code.
- Beginner ML user - Build and use models without coding or deep ML knowledge.
- Financial Analyst - Forecast trends and identify anomalies in transactions.
- Business Analyst - Transform raw data into predictive insights for smarter decision-making.
<<<<<<< HEAD
- Product Manager - Quickly validate product hypotheses and optimize features using data-driven insights.

**MVP Features**
- Data Cleaning Automation – Automatically prepares your data by handling missing values, outliers, encoding, and scaling.
- Model Selection & Comparison – Trains and compares multiple ML models to recommend the best fit.
- Hyperparameter Tuning – Boosts model accuracy using automated tuning techniques like Grid Search or Bayesian Optimization.
- Performance Evaluation – Visualizes and summarizes key metrics like accuracy and F1-score.
- Insightful Reporting – Generates easy-to-understand reports with actionable insights.
- Exploratory Data Analysis (EDA) – Helps visualize and understand your dataset through intuitive charts and comparisons.
=======
- Product Manager - Quickly validate product hypotheses and optimize features using data-driven insights.
>>>>>>> 2b9bd640
<|MERGE_RESOLUTION|>--- conflicted
+++ resolved
@@ -17,19 +17,7 @@
 
 **Target Audience**
 - Data Analysts - to reduce the work force and deliver ML insights without code.
-- Beginner ML user - Build and use models without coding or deep ML knowledge.
-- Financial Analyst - Forecast trends and identify anomalies in transactions.
-- Business Analyst - Transform raw data into predictive insights for smarter decision-making.
-<<<<<<< HEAD
-- Product Manager - Quickly validate product hypotheses and optimize features using data-driven insights.
-
-**MVP Features**
-- Data Cleaning Automation – Automatically prepares your data by handling missing values, outliers, encoding, and scaling.
-- Model Selection & Comparison – Trains and compares multiple ML models to recommend the best fit.
-- Hyperparameter Tuning – Boosts model accuracy using automated tuning techniques like Grid Search or Bayesian Optimization.
-- Performance Evaluation – Visualizes and summarizes key metrics like accuracy and F1-score.
-- Insightful Reporting – Generates easy-to-understand reports with actionable insights.
-- Exploratory Data Analysis (EDA) – Helps visualize and understand your dataset through intuitive charts and comparisons.
-=======
-- Product Manager - Quickly validate product hypotheses and optimize features using data-driven insights.
->>>>>>> 2b9bd640
+- Beginner ML user - Build and use models without coding or deep ML knowledge
+- Financial Analyst - Forecast trends and identify anomalies in transactions
+- Business Analyst - Transform raw data into predictive insights for smarter decision-making
+- Product Manager - Quickly validate product hypotheses and optimize features using data-driven insights